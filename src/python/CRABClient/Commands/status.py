--- conflicted
+++ resolved
@@ -7,11 +7,8 @@
 from CRABClient.ServerInteractions import HTTPRequests
 from CRABClient.client_exceptions import MissingOptionException, RESTCommunicationException
 
-<<<<<<< HEAD
 from WMCore.Credential.Proxy import Proxy
 
-=======
->>>>>>> bc04ebfe
 class status(SubCommand):
     """
     Query the status of your tasks, or detailed information of one or more tasks
@@ -72,24 +69,18 @@
             # We might also have more information in the job def errors 
             logJDefErr(jdef=dictresult)
         elif dictresult['jobSetID']:
-<<<<<<< HEAD
             p = Proxy({'logger' : self.logger})
             username = urllib.quote(p.getUserName())
             # Dump a web URL only if it exists, support future URL schema 
             if monitorUrl == 'pandaMon':
                 self.logger.info("Monitoring url:\t\t\thttp://panda.cern.ch/server/pandamon/query?job=*&jobsetID=%s&user=%s" % (dictresult['jobSetID'], username))
+            logJDefErr(jdef=dictresult)
 
         if dictresult['jobdefErrors']:
             self.logger.error("%sSubmission partially failed:%s\t%s jobgroup not submittet out of %s:" % (colors.RED, colors.NORMAL,\
                                                             dictresult['failedJobdefs'], dictresult['totalJobdefs']))
             for error in dictresult['jobdefErrors']:
                 self.logger.info("\t%s" % error)
-=======
-            username = urllib.quote(getUserName(self.logger))
-            self.logger.info("Panda url:\t\t\thttp://panda.cern.ch/server/pandamon/query?job=*&jobsetID=%s&user=%s" % (dictresult['jobSetID'], username))
-            # We have cases where the job def errors are there but we have a job def id
-            logJDefErr(jdef=dictresult)
->>>>>>> bc04ebfe
 
         #Print information about jobs
         states = dictresult['jobsPerStatus']
