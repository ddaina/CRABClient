--- conflicted
+++ resolved
@@ -77,12 +77,8 @@
         dictresult = dictresult['result'][0] #take just the significant part
         username = dictresult['username']
 
-<<<<<<< HEAD
         self.printTaskInfo(dictresult, user)
-=======
-        self.printShort(dictresult, username)
-
->>>>>>> d3eeaa1d
+
         if 'jobs' in dictresult:
             self.printShort(dictresult)
             self.printPublication(dictresult)
