--- conflicted
+++ resolved
@@ -28,56 +28,33 @@
 
         self.logger.info("Setting the destination directory to %s " % self.dest )
 
-<<<<<<< HEAD
         if not self.standalone:
             #Retrieving output files location from the server
             self.logger.debug('Retrieving locations for task %s' % self.cachedinfo['RequestName'] )
-            inputdict =  { 'workflow' : self.cachedinfo['RequestName'] }
-            inputdict.update(argv)
+            inputlist =  [ ('workflow', self.cachedinfo['RequestName']) ]
+            inputlist.extend(list(argv.iteritems()))
             if getattr(self.options, 'quantity', None):
                 self.logger.debug('Retrieving %s file locations' % self.options.quantity )
-                inputdict['limit'] = self.options.quantity
-            if getattr(self.options, 'pandaids', None):
-                self.logger.debug('Retrieving jobs %s' % self.options.pandaids )
-                inputdict['pandaids'] = self.options.pandaids
+                inputlist.append( ('limit',self.options.quantity) )
+            if getattr(self.options, 'jobids', None):
+                self.logger.debug('Retrieving jobs %s' % self.options.jobids )
+            inputlist.extend( self.options.jobids )
             server = HTTPRequests(self.serverurl, self.proxyfilename)
-            dictresult, status, reason = server.get(self.uri, data = inputdict)
+            dictresult, status, reason = server.get(self.uri, data = inputlist)
             self.logger.debug('Server result: %s' % dictresult )
             dictresult = self.processServerResult(dictresult)
 
             if status != 200:
-                msg = "Problem retrieving information from the server:\ninput:%s\noutput:%s\nreason:%s" % (str(inputdict), str(dictresult), str(reason))
+                msg = "Problem retrieving information from the server:\ninput:%s\noutput:%s\nreason:%s" % (str(inputlist), str(dictresult), str(reason))
                 raise ConfigurationException(msg)
+
             workflow = dictresult['result']        #TODO assigning workflow to dictresult. for the moment we have only one wf
-
         else:
             dag = __import__("CRABInterface.DagmanDataWorkflow").DagmanDataWorkflow.DagmanDataWorkflow()
             quantity = getattr(self.options, 'quantity', -1)
             workflow = dag.outputLocation(self.cachedinfo['RequestName'], self.options.quantity, [])['result']
 
-        totalfiles = len(workflow)
-=======
-        #Retrieving output files location from the server
-        self.logger.debug('Retrieving locations for task %s' % self.cachedinfo['RequestName'] )
-        inputlist =  [ ('workflow', self.cachedinfo['RequestName']) ]
-        inputlist.extend(list(argv.iteritems()))
-        if getattr(self.options, 'quantity', None):
-            self.logger.debug('Retrieving %s file locations' % self.options.quantity )
-            inputlist.append( ('limit',self.options.quantity) )
-        if getattr(self.options, 'jobids', None):
-            self.logger.debug('Retrieving jobs %s' % self.options.jobids )
-            inputlist.extend( self.options.jobids )
-        server = HTTPRequests(self.serverurl, self.proxyfilename)
-        dictresult, status, reason = server.get(self.uri, data = inputlist)
-        self.logger.debug('Server result: %s' % dictresult )
-        dictresult = self.processServerResult(dictresult)
-
-        if status != 200:
-            msg = "Problem retrieving information from the server:\ninput:%s\noutput:%s\nreason:%s" % (str(inputlist), str(dictresult), str(reason))
-            raise ConfigurationException(msg)
-
-        totalfiles = len( dictresult['result'] )
->>>>>>> f4c2f1b9
+        totalfiles = len( workflow )
         cpresults = []
 #        for workflow in dictresult['result']: TODO re-enable this when we will have resubmissions
         arglist = ['-d', self.dest, '-i', workflow, '-t', self.options.task]
@@ -87,7 +64,6 @@
             self.logger.info("Retrieving %s files" % totalfiles )
             copyoutput = remote_copy( self.logger, arglist )
             copyoutput()
-
         if totalfiles == 0:
             self.logger.info("No files to retrieve")
 
