from CRABClient.Commands import CommandResult, mergeResults
from CRABClient.Commands.remote_copy import remote_copy
from CRABClient.Commands.SubCommand import SubCommand
from CRABClient.ServerInteractions import HTTPRequests
from CRABClient.client_exceptions import ConfigurationException

import os
import re

class getcommand(SubCommand):
    """ Retrieve the output files of a number of jobs specified by the -q/--quantity option. The task
        is identified by -t/--task option
    """

    visible = False

    def __call__(self, **argv):
        #Setting default destination if -o is not provided
        if not self.dest:
            self.dest = os.path.join(self.requestarea, 'results')

        #Creating the destination directory if necessary
        if not os.path.exists( self.dest ):
            self.logger.debug("Creating directory %s " % self.dest)
            os.makedirs( self.dest )
        elif not os.path.isdir( self.dest ):
            raise ConfigurationException('Destination directory is a file')

        self.logger.info("Setting the destination directory to %s " % self.dest )

        if not self.standalone:
            #Retrieving output files location from the server
            self.logger.debug('Retrieving locations for task %s' % self.cachedinfo['RequestName'] )
            inputlist =  [ ('workflow', self.cachedinfo['RequestName']) ]
            inputlist.extend(list(argv.iteritems()))
            if getattr(self.options, 'quantity', None):
                self.logger.debug('Retrieving %s file locations' % self.options.quantity )
                inputlist.append( ('limit',self.options.quantity) )
            if getattr(self.options, 'jobids', None):
                self.logger.debug('Retrieving jobs %s' % self.options.jobids )
            inputlist.extend( self.options.jobids )
            server = HTTPRequests(self.serverurl, self.proxyfilename)
            dictresult, status, reason = server.get(self.uri, data = inputlist)
            self.logger.debug('Server result: %s' % dictresult )
            dictresult = self.processServerResult(dictresult)

            if status != 200:
                msg = "Problem retrieving information from the server:\ninput:%s\noutput:%s\nreason:%s" % (str(inputlist), str(dictresult), str(reason))
                raise ConfigurationException(msg)

            workflow = dictresult['result']        #TODO assigning workflow to dictresult. for the moment we have only one wf
        else:
            dag = __import__("CRABInterface.DagmanDataWorkflow").DagmanDataWorkflow.DagmanDataWorkflow()
            quantity = getattr(self.options, 'quantity', -1)
            workflow = dag.outputLocation(self.cachedinfo['RequestName'], self.options.quantity, [])['result']

        totalfiles = len( workflow )
        cpresults = []
#        for workflow in dictresult['result']: TODO re-enable this when we will have resubmissions
<<<<<<< HEAD
=======
        workflow = dictresult['result']        #TODO assigning workflow to dictresult. for the moment we have only one wf
>>>>>>> bc04ebfe
        arglist = ['-d', self.dest, '-i', workflow, '-t', self.options.task]
        if self.options.skipProxy:
            arglist.append('-p')
        if len(workflow) > 0:
            self.logger.info("Retrieving %s files" % totalfiles )
            copyoutput = remote_copy( self.logger, arglist )
            copyoutput()
        if totalfiles == 0:
            self.logger.info("No files to retrieve")

    def processServerResult(self, result):
        #no modifications by default
        return result


    def setOptions(self):
        """
        __setOptions__

        This allows to set specific command options
        """
        self.parser.add_option( '-o', '--outputpath',
                                dest = 'outputpath',
                                default = None,
                                help = 'Where the files retrieved will be stored in the local file system',
                                metavar = 'DIRECTORY' )

        self.parser.add_option( '-i', '--jobids',
                                dest = 'jobids',
                                default = None,
                                help = 'Ids of the jobs you want to retrieve. Comma separated list of intgers',
                                metavar = 'JOBIDS' )

    def validateOptions(self):
        #Figuring out the destination directory
        SubCommand.validateOptions(self)
        self.dest = None
        if self.options.outputpath is not None:
            if not os.path.isabs( self.options.outputpath ):
                self.dest = os.path.abspath( self.options.outputpath )
            else:
                self.dest = self.options.outputpath

        #convert all to -1
        if getattr(self.options, 'quantity', None) == 'all':
            self.options.quantity = -1

        #check the format of jobids
        if getattr(self.options, 'jobids', None):
            if re.compile('^\d+(,\d+)*$').match(self.options.jobids):
                self.options.jobids = [('jobids',jobid) for jobid in self.options.jobids.split(',')]
            else:
                raise ConfigurationException("The command line option jobids should be a comma separated list of integers")<|MERGE_RESOLUTION|>--- conflicted
+++ resolved
@@ -57,10 +57,7 @@
         totalfiles = len( workflow )
         cpresults = []
 #        for workflow in dictresult['result']: TODO re-enable this when we will have resubmissions
-<<<<<<< HEAD
-=======
         workflow = dictresult['result']        #TODO assigning workflow to dictresult. for the moment we have only one wf
->>>>>>> bc04ebfe
         arglist = ['-d', self.dest, '-i', workflow, '-t', self.options.task]
         if self.options.skipProxy:
             arglist.append('-p')
