--- conflicted
+++ resolved
@@ -3,22 +3,18 @@
 """
 import json, os
 from string import upper
-<<<<<<< HEAD
 from CRABClient.Commands.SubCommand import SubCommand, ConfigCommand
 from WMCore.Configuration import loadConfigurationFile, Configuration
 from WMCore.Services.SiteDB.SiteDB import SiteDBJSON
-=======
 import types
 import imp
 import urllib
 
 from CRABClient.Commands.SubCommand import SubCommand
->>>>>>> bc04ebfe
 from CRABClient.ServerInteractions import HTTPRequests
 from CRABClient import SpellChecker
 from CRABClient.ServerInteractions import HTTPRequests
 from CRABClient.client_exceptions import MissingOptionException, ConfigurationException, RESTCommunicationException
-<<<<<<< HEAD
 import types
 import imp
 import urllib
@@ -26,13 +22,10 @@
 
 import CRABInterface.DagmanDataWorkflow as DagmanDataWorkflow
 from WMCore.Credential.Proxy import Proxy
-class submit(SubCommand, ConfigCommand):
-=======
-from CRABClient.client_utilities import getJobTypes, createCache, addPlugin
+from CRABClient.client_utilities import getJobTypes, createCache, addPlugin, createWorkArea
 
 
 class submit(SubCommand):
->>>>>>> bc04ebfe
     """ Perform the submission to the CRABServer
     """
 
@@ -45,42 +38,23 @@
         if not os.path.isfile(self.options.config):
             raise MissingOptionException("Configuration file '%s' not found" % self.options.config)
 
-<<<<<<< HEAD
         #store the configuration file in self.configuration
         self.loadConfig( self.options.config, self.args )
-
+        print "got configuration %s" % self.configuration
         standalone = getattr(self.configuration.General, 'standalone', False)
+        print "got standalone %s" % standalone
         taskManagerTarball = hasattr(self.configuration, 'Debug') and \
                                 getattr(self.configuration.Debug, 'taskManagerRunTarballLocation', None)
         taskManagerCodeLocation = hasattr(self.configuration, 'Debug') and \
                                     getattr(self.configuration.Debug, 'taskManagerCodeLocation')
-        requestarea, requestname, self.logfile = createWorkArea( self.logger,
-                                                                 getattr(self.configuration.General, 'workArea', None),
-                                                                 getattr(self.configuration.General, 'requestName', None)
-                                                               )
-        self.requestarea = requestarea
-
-        self.logger.debug("Started submission")
-        #determine the serverurl
-        if self.options.server:
-            self.serverurl = self.options.server
-        elif getattr( self.configuration.General, 'serverUrl', None ) is not None:
-            self.serverurl = self.configuration.General.serverUrl
-        #TODO: For sure the server url should not be handled here. Find an intelligent way for this
-        else:
-            self.serverurl = 'http://cmsweb.cern.ch'
-        if not hasattr( self.configuration.General, 'ufccacheUrl' ):
-            self.configuration.General.ufccacheUrl = self.serverurl
-        if not hasattr( self.configuration.General, 'configcacheUrl' ):
-            #https is required because configcache does not use ServerInteractions
-            self.configuration.General.configcacheUrl = 'https://' + self.serverurl + '/couchdb'
-        if not hasattr( self.configuration.General, 'configcacheName' ):
-            self.configuration.General.configcacheName = 'analysis_reqmgr_config_cache'
-
-        self.createCache( self.serverurl )
-=======
-        self.logger.debug("Started submission")
->>>>>>> bc04ebfe
+        #print "calling submit.__call__"
+        #requestarea, requestname, self.logfile = createWorkArea( self.logger,
+        #                                                         getattr(self.configuration.General, 'workArea', None),
+        #                                                         getattr(self.configuration.General, 'requestName', None)
+        #                                                       )
+        #self.requestarea = requestarea
+
+        #self.createCache( self.serverurl )
 
         ######### Check if the user provided unexpected parameters ########
         #init the dictionary with all the known parameters
@@ -99,18 +73,9 @@
         #usertarball and cmsswconfig use this parameter and we should set it up in a correct way
         self.configuration.General.serverUrl = self.serverurl
 
-<<<<<<< HEAD
-        #delegating the proxy (creation done in SubCommand)
-        self.voRole = getattr(self.configuration.User, "voRole", "")
-        self.voGroup = getattr(self.configuration.User, "voGroup", "")
-        self.handleProxy(standalone)
-
-=======
->>>>>>> bc04ebfe
         uniquerequestname = None
 
-        self.logger.debug("Working on %s" % str(self.requestarea))
-
+        #self.logger.debug("Working on %s" % str(self.requestarea))
         configreq = {}
         for param in self.requestmapper:
             mustbetype = getattr(types, self.requestmapper[param]['type'])
@@ -148,7 +113,7 @@
                     self.logger.info("WARNING: You disabled the T1 automatic blacklisting without having the t1access role")
                     blacklistT1 = False
                 configreq["blacklistT1"] = 1 if blacklistT1 else 0
-        
+
         # Tells the submitter to ship along a custom tarball to run on the WN/schedd
         configreq['taskManagerTarball'] = taskManagerTarball
         configreq['taskManagerCodeLocation'] = taskManagerCodeLocation
@@ -179,7 +144,9 @@
             uniquerequestname = self.doSubmit(configreq)
 
         tmpsplit = self.serverurl.split(':')
-        createCache( requestarea, tmpsplit[0], tmpsplit[1] if len(tmpsplit)>1 else '', uniquerequestname, voRole = self.voRole, voGroup = self.voGroup, originalConfig = self.configuration)
+        createCache(self.requestarea, tmpsplit[0], tmpsplit[1] if len(tmpsplit)>1 else '', uniquerequestname,
+                    voRole = self.voRole, voGroup = self.voGroup, originalConfig = self.configuration,
+                    instance=self.instance)
 
         self.logger.info("Submission completed")
         self.logger.debug("Request ID: %s " % uniquerequestname)
@@ -240,8 +207,6 @@
                    % (str(configreq), str(dictresult), str(reason))
             raise RESTCommunicationException(msg)
 
-<<<<<<< HEAD
-=======
         tmpsplit = self.serverurl.split(':')
         createCache(self.requestarea, tmpsplit[0], tmpsplit[1] if len(tmpsplit)>1 else '', uniquerequestname,
                     voRole=self.voRole, voGroup=self.voGroup, instance=self.instance)
@@ -251,7 +216,6 @@
 
         self.logger.debug("Ended submission")
 
->>>>>>> bc04ebfe
         return uniquerequestname
 
 
