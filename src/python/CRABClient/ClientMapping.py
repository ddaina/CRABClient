--- conflicted
+++ resolved
@@ -36,25 +36,12 @@
                                            "JobType.pluginName", "JobType.externalPluginFile", "JobType.psetName",
                                            "JobType.inputFiles", "JobType.pyCfgParams",
                                            "Data.unitsPerJob", "Data.splitting", "Data.inputDataset", "Data.lumiMask", "Data.runRange",
-<<<<<<< HEAD
-                                           "User.email", "Site.removeT1Blacklisting", "General.configcacheUrl" , "General.configcacheName",
+                                           "User.email", "Site.removeT1Blacklisting", "General.instance", "General.configcacheUrl" , "General.configcacheName",
                                            "General.standalone", "General.condorPool", "General.condorScheddList", "General.enableGsissh", "BossAir.remoteUserHost",
                                            "Debug.uploadJobSandboxToCache", "Debug.forceUserHN", "Debug.taskManagerRunTarballLocation",
                                            "Debug.taskManagerCodeLocation", "Debug.oneEventMode",
                                           ],
-                  'requiresTaskOption' : False
-                },
-    'getlog'       : {'uri': '/crabserver/%s/workflow' % instance, 'requiresTaskOption' : True},
-    'getoutput'    : {'uri': '/crabserver/%s/workflow' % instance, 'requiresTaskOption' : True},
-    'remote_copy'  : {'uri': None, 'requiresTaskOption' : False, 'initializeProxy' : False, 'requiresTaskOption': True},#proxy already inited by the calling command
-    'status' : {'uri': '/crabserver/%s/workflow' % instance, 'requiresTaskOption' : True},
-    'report': {'uri': '/crabserver/%s/workflow' % instance, 'requiresTaskOption': True},
-    'kill':   {'uri': '/crabserver/%s/workflow' % instance, 'requiresTaskOption' : True},
-    'resubmit': {'uri': '/crabserver/%s/workflow' % instance, 'requiresTaskOption' : True},
-    'request_type': {'uri': '/crabserver/%s/workflow' % instance, 'requiresTaskOption': True},
-=======
-                                           "User.email", "Site.removeT1Blacklisting", "General.instance"],
-                  'requiresTaskOption' : False,
+                   'requiresTaskOption' : False,
                 },
     'getlog': {'requiresTaskOption' : True},
     'getoutput': {'requiresTaskOption' : True},
@@ -64,5 +51,4 @@
     'kill': {'requiresTaskOption' : True},
     'resubmit': {'requiresTaskOption' : True},
     'request_type': {'requiresTaskOption': True},
->>>>>>> bc04ebfe
 }