#!/usr/bin/env python
# encoding: utf-8
"""
This contains some utility methods for the client
"""

import os
import re
import datetime
import logging

import pkgutil
import sys
import cPickle

from string import upper
from optparse import OptionValueError

from CRABClient.CredentialInteractions import CredentialInteractions
from CRABClient.client_exceptions import TaskNotFoundException, CachefileNotFoundException



#if certificates in myproxy expires in less than RENEW_MYPROXY_THRESHOLD days renew them
RENEW_MYPROXY_THRESHOLD = 15

class colors:
    if sys.stdout.isatty():
        RED = '\033[91m'
        GREEN = '\033[92m'
        GRAY = '\033[90m'
        NORMAL = '\033[0m'
    else:
        NORMAL = ''
        RED = ''
        GREEN = ''
        GRAY = ''

def getPlugins(namespace, plugins, skip):
    """
    _getPlugins_

    returns a dictionary with key='class name' and value='hook to the module'
    as input needs the package name that contains the different modules

    TODO: If we use WMCore more, replace with the WMFactory.
    """
    packagemod = __import__( '%s.%s' % (namespace, plugins), \
                                        globals(), locals(), plugins  )
    fullpath   = packagemod.__path__[0]
    modules = {}
    ## iterating on the modules contained in that package
    for el in list(pkgutil.iter_modules([fullpath])):
        if el[1] not in skip:
            ## import the package module
            mod = __import__('%s.%s.%s' % (namespace, plugins, el[1]), \
                                        globals(), locals(), el[1] )
            ## add to the module dictionary.
            ## N.B. Utilitiy modules like LumiMask do not have classes inside them
            modules[el[1]] = getattr(mod, el[1], None)
            #set the default name if it has not been overridden in the class
            if not hasattr(modules[el[1]], 'name') and modules[el[1]]:
                setattr(modules[el[1]], 'name', modules[el[1]].__name__)

    return modules


def addPlugin(pluginpathname, pluginname = None):
    """
    _addPlugin_

    allows to import an external plug-in and return the dictionary here below
    {
     'plug-name': 'plug-module'
    }

    TODO: add the ability to import a specific module of the file
    """
    modules = {}
    ## file really exists?
    if os.path.exists(pluginpathname):

        ## is that really a file?
        if os.path.isfile(pluginpathname):

            ## get the file name
            pluginfilename = os.path.basename(pluginpathname)

            ## get the directory name and import it if not already
            pluginpath = os.path.dirname(pluginpathname)
            if pluginpath not in sys.path:
                sys.path.append(pluginpath)

            ## get the module name
            mod = os.path.splitext(pluginfilename)[0]

            ## import the module
            imod = __import__(mod)

            ## get the plug-in class
            ## Note: this currently need the module name = plug-in/class name
            modules[mod] = getattr(imod, mod)

    return modules


def getJobTypes(jobtypepath = 'CRABClient', jobtypename = 'JobType'):
    """
    _getJobTypes_

    wrap the dynamic plug-in import for the available job types

    TODO: this can also be a call to get a specific job type from the server
    """
    allplugins = getPlugins(jobtypepath, jobtypename, ['BasicJobType'])
    result = {}
    for k in allplugins:
        result[upper(k)] = allplugins[k]
    return result


def getAvailCommands(subcmdpath = 'CRABClient', subcmdname = 'Commands'):
    """
    _getJobTypes_

    wrap the dynamic plug-in import for the available job types

    TODO: this can also be a call to get a specific job type from the server
    """
    subcmdplugins = getPlugins(subcmdpath, subcmdname, ['SubCommand'])
    result = {}
    for k in subcmdplugins.keys():
        if subcmdplugins[k].visible:
            result[k] = subcmdplugins[k]

    return result


def getRequestName(requestName = None):
    """
    _getRequestName_

    create the directory name
    """
    prefix  = 'crab_'
    postfix = str(datetime.datetime.now().strftime("%Y%m%d_%H%M%S"))

    if requestName is None or len(requestName) == 0:
        return prefix + postfix
    else:
        return prefix + requestName # + '_' + postfix


GWMS_REQUESTNAME_RE = re.compile("^[0-9]{6,6}_")
def isGWMS(requestName):
    return not GWMS_REQUESTNAME_RE.match(requestName)


def addFileLogger(logger, workingpath, logname = 'crab.log'):
    """
    _addFileLogger_
    """
    logfullpath = os.path.join( workingpath, logname )

    # Log debug messages to crab.log file with more verbose format
    handler = logging.FileHandler( logfullpath )
    handler.setLevel(logging.DEBUG)

    ff = logging.Formatter("%(levelname)s %(asctime)s: \t %(message)s")
    handler.setFormatter( ff )

    logger.addHandler( handler )

    # Full tracebacks should only go to the file
    # The traceback logger is also used to get messages from libraries (e.g. Proxy)
    traceback_log = logging.getLogger('CRAB3:traceback')
    traceback_log.propagate = False
    traceback_log.setLevel(logging.DEBUG) #Level to debug to get errors from Proxy library
    traceback_log.addHandler(handler)

    return logfullpath


def createWorkArea(logger, workingArea = '.', requestName = ''):
    """
    _createWorkArea_

    creates the working directory with the needed sub-folders
    in case it already exists it raises an exception
    """

    if workingArea is None or workingArea == '.' :
        workingArea = os.getenv('CRAB_WORKING_AREA', '.')

    ## create the working area if it is not there
    if not os.path.exists(workingArea):
        os.mkdir( workingArea )

    requestName = getRequestName(requestName)

    fullpath = os.path.join(workingArea, requestName)

    ## checking if there is no a duplicate
    if os.path.exists(fullpath):
        raise OSError("Working area '%s' already exists" % fullpath)

    ## creating the work area
    os.mkdir(fullpath)
    os.mkdir(os.path.join(fullpath, 'results'))
    os.mkdir(os.path.join(fullpath, 'inputs'))

    ## define the log file
    logfile = addFileLogger( logger, workingpath = fullpath )

    return fullpath, requestName, logfile


<<<<<<< HEAD
def createCache(requestarea, host, port, uniquerequestname, voRole, voGroup, originalConfig={}):
=======
def createCache(requestarea, host, port, uniquerequestname, voRole, voGroup, instance):
>>>>>>> bc04ebfe
    touchfile = open(os.path.join(requestarea, '.requestcache'), 'w')
    neededhandlers = {
                      "Server" : host,
                      "Port" : port,
                      "RequestName" : uniquerequestname,
                      "voRole" : voRole,
                      "voGroup" : voGroup,
<<<<<<< HEAD
                      "OriginalConfig" : originalConfig,
=======
                      "instance" : instance
>>>>>>> bc04ebfe
                     }
    cPickle.dump(neededhandlers, touchfile)
    touchfile.close()


def getWorkArea( task ):
    requestarea = ''
    requestname = ''
    if os.path.isabs( task ):
        requestarea = task
        requestname = os.path.split(os.path.normpath(requestarea))[1]
    else:
        requestarea = os.path.abspath( task )
        requestname = task
    return requestarea, requestname


def loadCache( task, logger ):
    requestarea, requestname = getWorkArea( task )
    cachename = os.path.join(requestarea, '.requestcache')
    taskName = task.split('/')[-1] #Contains only the taskname without the path

    #Check if the task directory exists
    if not os.path.isdir( requestarea ):
        msg = 'Working directory for task %s not found ' % taskName
        raise TaskNotFoundException( msg )
    #If the .requestcache file exists open it!
    if os.path.isfile(cachename):
        loadfile = open( cachename, 'r' )
    else:
        msg = 'Cannot find .requestcache file inside the working directory for task %s' % taskName
        raise CachefileNotFoundException( msg )

    logfile = addFileLogger( logger, workingpath = requestarea )
    return cPickle.load(loadfile), logfile

#TODO delete initProxy (and delegate proxy) and just use CredentialInteractions in commands
def initProxy(voRole, voGroup, logger):
    proxy = CredentialInteractions(
                                    '',
                                    '',
                                    voRole,
                                    voGroup,
                                    logger
                                  )

    logger.debug("Checking credentials")
    old_ld_library_path = os.environ['LD_LIBRARY_PATH']
    #os.environ['LD_LIBRARY_PATH'] = ''
    try:
        userdn, proxyfilename = proxy.createNewVomsProxy( timeleftthreshold = 600 )
    finally:
        os.environ['LD_LIBRARY_PATH'] = old_ld_library_path
    #return also the proxy because successive proxy delegations needs to use the
    #same proxy instsance
    return userdn, proxyfilename, proxy

def getUserName(logger, voRole='', voGroup=''):
    _, _, proxy = initProxy(voRole, voGroup, logger) 
    return proxy.getUserName()

def delegateProxy(serverDN, myProxy, proxyobj, logger, nokey=False):
    proxyobj.defaultDelegation['serverDN'] = serverDN
    proxyobj.defaultDelegation['myProxySvr'] = myProxy

    logger.debug("Registering user credentials for server %s" % serverDN)
    proxyobj.createNewMyProxy( timeleftthreshold = 60 * 60 * 24 * RENEW_MYPROXY_THRESHOLD, nokey=nokey)

def validServerURL(option, opt_str, value, parser):
    """
    This raises an optparse error if the url is not valid
    """
    if value is not None:
        if not validURL(value):
            raise OptionValueError("%s option value '%s' not valid." % (opt_str, value))
        setattr(parser.values, option.dest, value)
    else:
        setattr(parser.values, option.dest, option.default)

def validURL(serverurl, attrtohave = ['scheme', 'netloc', 'hostname'], attrtonothave = ['path', 'params', 'query', 'fragment', 'username', 'password']):
    """
    returning false if the format is different from https://host:port
    """
    tempurl = serverurl
    if not serverurl.startswith('https://'):
        tempurl = 'https://' + serverurl
    from urlparse import urlparse
    parsedurl = urlparse(tempurl)
    for elem in attrtohave:
        elemval = getattr(parsedurl, elem, None)
        if str( elemval ) == '' or elemval is None:
            return False
    for elem in attrtonothave:
        elemval = getattr(parsedurl, elem, None)
        if not str( elemval ) == '' and elemval is not None:
            return False
    return True


#XXX Trying to do it as a Command causes a lot of headaches (and workaround code).
#Since server_info class needs SubCommand, and SubCommand needs server_info for
#delegating the proxy then we are screwed
#If anyone has a better solution please go on, otherwise live with that one :) :)
from CRABClient.ServerInteractions import HTTPRequests
from CRABClient.client_exceptions import RESTCommunicationException
def server_info(subresource, server, proxyfilename, baseurl):
    """
    Get relevant information about the server
    """

    server = HTTPRequests(server, proxyfilename)

    dictresult, status, reason = server.get(baseurl, {'subresource' : subresource})

    return dictresult['result'][0]<|MERGE_RESOLUTION|>--- conflicted
+++ resolved
@@ -188,7 +188,6 @@
     creates the working directory with the needed sub-folders
     in case it already exists it raises an exception
     """
-
     if workingArea is None or workingArea == '.' :
         workingArea = os.getenv('CRAB_WORKING_AREA', '.')
 
@@ -215,11 +214,7 @@
     return fullpath, requestName, logfile
 
 
-<<<<<<< HEAD
-def createCache(requestarea, host, port, uniquerequestname, voRole, voGroup, originalConfig={}):
-=======
-def createCache(requestarea, host, port, uniquerequestname, voRole, voGroup, instance):
->>>>>>> bc04ebfe
+def createCache(requestarea, host, port, uniquerequestname, voRole, voGroup, instance, originalConfig={}):
     touchfile = open(os.path.join(requestarea, '.requestcache'), 'w')
     neededhandlers = {
                       "Server" : host,
@@ -227,11 +222,8 @@
                       "RequestName" : uniquerequestname,
                       "voRole" : voRole,
                       "voGroup" : voGroup,
-<<<<<<< HEAD
                       "OriginalConfig" : originalConfig,
-=======
                       "instance" : instance
->>>>>>> bc04ebfe
                      }
     cPickle.dump(neededhandlers, touchfile)
     touchfile.close()
