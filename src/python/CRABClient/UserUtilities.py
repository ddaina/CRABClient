"""
This module contains the utility methods available for users.
"""

import os
import urllib
import logging
import traceback
import subprocess
from urlparse import urlparse

## DBS dependencies
from dbs.apis.dbsClient import DbsApi

## WMCore dependencies
from WMCore.Configuration import Configuration
from WMCore.DataStructs.LumiList import LumiList

## CRAB dependencies
from CRABClient.ClientUtilities import DBSURLS, colors
from CRABClient.ClientExceptions import ClientException, UsernameException, ProxyException


def config():
    """
    Return a Configuration object containing all the sections that CRAB recognizes.
    """
    config = Configuration()
    config.section_("General")
    config.section_("JobType")
    config.section_("Data")
    config.section_("Site")
    config.section_("User")
    config.section_("Debug")
    return config


def getUsernameFromSiteDB():
    """
    Retrieve username from SiteDB by doing a query to
    https://cmsweb.cern.ch/sitedb/data/prod/whoami
    using the users proxy.
    """
    scram_cmd = "which scram >/dev/null 2>&1 && eval `scram unsetenv -sh`"
    ## Check if there is a proxy.
    cmd = scram_cmd + "; voms-proxy-info"
    process = subprocess.Popen(cmd, stdout = subprocess.PIPE, stderr = subprocess.PIPE, shell = True)
    stdout, stderr = process.communicate()
    if process.returncode or not stdout:
        msg  = "Aborting the attempt to retrieve username from SiteDB."
        msg += "\nDetails follow:"
        msg += "\n  Error executing command: %s" % (cmd)
        msg += "\n    Stdout:\n      %s" % (str(stdout).replace('\n', '\n      '))
        msg += "\n    Stderr:\n      %s" % (str(stderr).replace('\n', '\n      '))
        raise ProxyException(msg)
    ## Check if proxy is valid.
    #proxyTimeLeft = [x[x.find(':')+2:] for x in stdout.split('\n') if 'timeleft' in x][0]
    cmd = scram_cmd + "; voms-proxy-info -timeleft"
    process = subprocess.Popen(cmd, stdout = subprocess.PIPE, stderr = subprocess.PIPE, shell = True)
    stdout, stderr = process.communicate()
    if process.returncode or not stdout:
        msg  = "Aborting the attempt to retrieve username from SiteDB."
        msg += "\nDetails follow:"
        msg += "\n  Error executing command: %s" % (cmd)
        msg += "\n    Stdout:\n      %s" % (str(stdout).replace('\n', '\n      '))
        msg += "\n    Stderr:\n      %s" % (str(stderr).replace('\n', '\n      '))
        raise ProxyException(msg)
    proxyTimeLeft = str(stdout).replace('\n','')
    if int(proxyTimeLeft) < 60:
        msg  = "Aborting the attempt to retrieve username from SiteDB."
        msg += "\nProxy time left = %s seconds. Please renew your proxy." % (proxyTimeLeft)
        raise ProxyException(msg)
    ## Retrieve proxy file location.
    cmd = scram_cmd + "; voms-proxy-info -path"
    process = subprocess.Popen(cmd, stdout = subprocess.PIPE, stderr = subprocess.PIPE, shell = True)
    stdout, stderr = process.communicate()
    if process.returncode or not stdout:
        msg  = "Aborting the attempt to retrieve username from SiteDB."
        msg += "\nDetails follow:"
        msg += "\n  Error executing command: %s" % (cmd)
        msg += "\n    Stdout:\n      %s" % (str(stdout).replace('\n', '\n      '))
        msg += "\n    Stderr:\n      %s" % (str(stderr).replace('\n', '\n      '))
        raise ProxyException(msg)
    proxyFileName = str(stdout).replace('\n','')
    ## Path to certificates.
    capath = os.environ['X509_CERT_DIR'] if 'X509_CERT_DIR' in os.environ else "/etc/grid-security/certificates"
    ## Retrieve user info from SiteDB.
    queryCmd = "curl -s --capath %s --cert %s --key %s 'https://cmsweb.cern.ch/sitedb/data/prod/whoami'" % (capath, proxyFileName, proxyFileName)
    process = subprocess.Popen(queryCmd, stdout = subprocess.PIPE, stderr = subprocess.PIPE, shell = True)
    stdout, stderr = process.communicate()
    if process.returncode or not stdout:
        msg  = "Error contacting SiteDB."
        msg += "\nDetails follow:"
        msg += "\n  Executed command: %s" % (queryCmd)
        msg += "\n    Stdout:\n      %s" % (str(stdout).replace('\n', '\n      '))
        msg += "\n    Stderr:\n      %s" % (str(stderr).replace('\n', '\n      '))
        raise UsernameException(msg)
    ## Extract the username from the above command output.
    parseCmd = "echo '%s' | tr ':,' '\n' | grep -A1 login | tail -1 | tr -d ' \n\"'" % (str(stdout))
    process = subprocess.Popen(parseCmd, stdout = subprocess.PIPE, stderr = subprocess.PIPE, shell = True)
    username, stderr = process.communicate()
    if username == 'null' or not username:
        msg  = "Failed to retrieve username from SiteDB. Your DN does not seem to be registered in SiteDB."
        msg += "\nDetails follow:"
        msg += "\n  Executed command: %s" % (queryCmd)
        msg += "\n    Stdout:\n      %s" % (str(stdout).replace('\n', '\n      '))
        msg += "\n    Parsed username: %s" % (username)
        msg += "\n%sNote%s: Make sure you have the correct certificate mapped in SiteDB" % (colors.BOLD, colors.NORMAL)
        msg += " (you can check what is the certificate you currently have mapped in SiteDB"
        msg += " by searching for your name in https://cmsweb.cern.ch/sitedb/prod/people)."
        msg += " For instructions on how to map a certificate in SiteDB, see https://twiki.cern.ch/twiki/bin/viewauth/CMS/SiteDBForCRAB."
        raise UsernameException(msg)
    return username


def getFileFromURL(url, filename = None, proxyfilename = None):
    """
    Read the content of a URL and copy it into a file.

    url: the link you would like to retrieve
    filename: the local filename where the url is saved to. Defaults to the filename in the url
    proxyfilename: the x509 proxy certificate to be used in case auth is required

    Return the filename used to save the file or raises ClientException in case of errors (a status attribute is added if the error is an http one).
    """
    parsedurl = urlparse(url)
    if filename == None:
        path = parsedurl.path
        filename = os.path.basename(path)
    try:
        opener = urllib.URLopener(key_file = proxyfilename, cert_file = proxyfilename)
        socket = opener.open(url)
        status = socket.getcode()
<<<<<<< HEAD
        #TODO Emilis will optimize and read by chunks
=======
        # Read the file by chunks instead of all at once, appending each chunk to the final result.
        # This lowers the memory overhead, which can be a problem with big files. 
>>>>>>> d3eeaa1d
        with open (filename, 'a') as f:
            f.seek(0)
            f.truncate()
            while True:
                piece = socket.read(1024)
                if not piece:
                    break
                f.write(piece)
            
    except IOError as ioex:
        msg = "Error while trying to retrieve file from %s: %s" % (url, ioex)
        msg += "\nMake sure the URL is correct."
        exc = ClientException(msg)
        if ioex[0] == 'http error':
            exc.status = ioex[1]
        raise exc
    except Exception as ex:
        tblogger = logging.getLogger('CRAB3')
        tblogger.exception(ex)
        msg = "Unexpected error while trying to retrieve file from %s: %s" % (url, ex)
        raise ClientException(msg)
    if status != 200 and parsedurl.scheme in ['http', 'https']:
        exc = ClientException("Unable to retieve the file from %s. HTTP status code %s. HTTP content: %s" % (url, status, socket.info()))
        exc.status = status
        raise exc
<<<<<<< HEAD
#    with open(filename, 'w') as f:
#        f.write(filestr)
=======
>>>>>>> d3eeaa1d
    return filename


def getLumiListInValidFiles(dataset, dbsurl = 'phys03'):
    """
    Get the runs/lumis in the valid files of a given dataset.

    dataset: the dataset name as published in DBS
    dbsurl: the DBS URL or DBS prod instance

    Returns a LumiList object.
    """
    dbsurl = DBSURLS['reader'].get(dbsurl, dbsurl)
    dbs3api = DbsApi(url=dbsurl)
    try:
        files = dbs3api.listFileArray(dataset=dataset, validFileOnly=0, detail=True)
    except Exception as ex:
        msg  = "Got DBS client error requesting details of dataset '%s' on DBS URL '%s': %s" % (dataset, dbsurl, ex)
        msg += "\n%s" % (traceback.format_exc())
        raise ClientException(msg)
    if not files:
        msg = "Dataset '%s' not found in DBS URL '%s'." % (dataset, dbsurl)
        raise ClientException(msg)
    validFiles = [f['logical_file_name'] for f in files if f['is_file_valid']]
    blocks = set([f['block_name'] for f in files])
    runLumiPairs = []
    for blockName in blocks:
        fileLumis = dbs3api.listFileLumis(block_name=blockName)
        for f in fileLumis:
            if f['logical_file_name'] in validFiles:
                run = f['run_num']
                lumis = f['lumi_section_num']
                for lumi in lumis:
                    runLumiPairs.append((run,lumi))
    lumiList = LumiList(lumis=runLumiPairs)
    
    return lumiList


def getLoggers():
    from CRABClient.ClientUtilities import LOGGERS
    return LOGGERS


def getConsoleLogLevel():
    from CRABClient.ClientUtilities import CONSOLE_LOGLEVEL
    return CONSOLE_LOGLEVEL


def setConsoleLogLevel(lvl):
    from CRABClient.ClientUtilities import setConsoleLogLevelVar
    setConsoleLogLevelVar(lvl)
    if 'CRAB3.all' in logging.getLogger().manager.loggerDict:
        for h in logging.getLogger('CRAB3.all').handlers:
            h.setLevel(lvl)
<|MERGE_RESOLUTION|>--- conflicted
+++ resolved
@@ -131,12 +131,8 @@
         opener = urllib.URLopener(key_file = proxyfilename, cert_file = proxyfilename)
         socket = opener.open(url)
         status = socket.getcode()
-<<<<<<< HEAD
-        #TODO Emilis will optimize and read by chunks
-=======
         # Read the file by chunks instead of all at once, appending each chunk to the final result.
-        # This lowers the memory overhead, which can be a problem with big files. 
->>>>>>> d3eeaa1d
+        # This lowers the memory overhead, which can be a problem with big files.
         with open (filename, 'a') as f:
             f.seek(0)
             f.truncate()
@@ -145,7 +141,7 @@
                 if not piece:
                     break
                 f.write(piece)
-            
+
     except IOError as ioex:
         msg = "Error while trying to retrieve file from %s: %s" % (url, ioex)
         msg += "\nMake sure the URL is correct."
@@ -162,11 +158,6 @@
         exc = ClientException("Unable to retieve the file from %s. HTTP status code %s. HTTP content: %s" % (url, status, socket.info()))
         exc.status = status
         raise exc
-<<<<<<< HEAD
-#    with open(filename, 'w') as f:
-#        f.write(filestr)
-=======
->>>>>>> d3eeaa1d
     return filename
 
 
@@ -202,7 +193,7 @@
                 for lumi in lumis:
                     runLumiPairs.append((run,lumi))
     lumiList = LumiList(lumis=runLumiPairs)
-    
+
     return lumiList
 
 
