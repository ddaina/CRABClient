--- conflicted
+++ resolved
@@ -52,16 +52,11 @@
            - performs the creation if it is expired
         """
         ## TODO add the change to have user-cert/key defined in the config.
-<<<<<<< HEAD
-        userproxy = Proxy( self.defaultDelegation )
-        self.userproxy = userproxy
-=======
         try:
             userproxy = Proxy( self.defaultDelegation )
         except CredentialException, ex:
             self.logger.debug(ex)
             raise EnvironmentException('Problem with Grid environment. %s ' %ex._message)
->>>>>>> bc04ebfe
         userproxy.userDN = userproxy.getSubject()
 
         proxytimeleft = 0
