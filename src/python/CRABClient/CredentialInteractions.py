"""
Contains the logic and wraps calls to WMCore.Credential.Proxy
"""

from WMCore.Credential.Proxy import Proxy
from CRABClient.client_exceptions import ProxyCreationException
import logging

class CredentialInteractions(object):
    '''
    CredentialInteraction

    Takes care of wrapping Proxy interaction and defining common behaviour
    for all the client commands.
    '''

    def __init__(self, serverdn, myproxy, role, group, logger):
        '''
        Constructor
        '''
        self.logger = logger
        self.defaultDelegation = {
                                  #do not print messages coming from Proxy library, but put them into the logfile
                                  'logger':          logging.getLogger('CRAB3:traceback'),
                                  'vo':              'cms',
                                  'myProxySvr':      myproxy,
                                  'proxyValidity'  : '24:00',
                                  'myproxyValidity': "720:00", #30 days
                                  'serverDN' :       serverdn,
                                  'group' :          group,
                                  'role':            role if role != '' else 'NULL'
                                  }
        self.proxyChanged = False


    def createNewVomsProxy(self, timeleftthreshold=0):
        """
        Handles the proxy creation:
           - checks if a valid proxy still exists
           - performs the creation if it is expired
        """
        ## TODO add the change to have user-cert/key defined in the config.
        userproxy = Proxy( self.defaultDelegation )
<<<<<<< HEAD
        self.userproxy = userproxy
=======
        userproxy.userDN = userproxy.getSubject()
>>>>>>> dfe48e64

        proxytimeleft = 0
        self.logger.debug("Getting proxy life time left")
        # does it return an integer that indicates?
        proxytimeleft = userproxy.getTimeLeft()
        self.logger.debug("Proxy is valid: %i" % proxytimeleft)

        #if it is not expired I check if role and/or group are changed
        if not proxytimeleft < timeleftthreshold and self.defaultDelegation['role']!=None and  self.defaultDelegation['group']!=None:
            group , role = userproxy.getUserGroupAndRoleFromProxy( userproxy.getProxyFilename())
            if group != self.defaultDelegation['group'] or role != self.defaultDelegation['role']:
                self.proxyChanged = True

        #if the proxy is expired, or we changed role and/or group, we need to create a new one
        if proxytimeleft < timeleftthreshold or self.proxyChanged:
            # creating the proxy
            self.logger.debug("Creating a proxy for %s hours" % self.defaultDelegation['proxyValidity'] )
            userproxy.create()
            proxytimeleft = userproxy.getTimeLeft()
            group , role = userproxy.getUserGroupAndRoleFromProxy( userproxy.getProxyFilename())

            if proxytimeleft > 0 and group == self.defaultDelegation['group'] and role == self.defaultDelegation['role']:
                self.logger.debug("Proxy created.")
            else:
                raise ProxyCreationException("Problems creating proxy.")

        return userproxy.getSubject( ), userproxy.getProxyFilename()

    def createNewMyProxy(self, timeleftthreshold=0, nokey=False):
        """
        Handles the MyProxy creation
        """
        myproxy = Proxy ( self.defaultDelegation )
        myproxy.userDN = myproxy.getSubject()

        myproxytimeleft = 0
        self.logger.debug("Getting myproxy life time left for %s" % self.defaultDelegation["myProxySvr"])
        # does it return an integer that indicates?
        myproxytimeleft = myproxy.getMyProxyTimeLeft(serverRenewer=True, nokey=nokey)
        self.logger.debug("Myproxy is valid: %i" % myproxytimeleft)

        if myproxytimeleft < timeleftthreshold or self.proxyChanged:
            # creating the proxy
            self.logger.debug("Delegating a myproxy for %s hours" % self.defaultDelegation['myproxyValidity'] )
            myproxy.delegate(serverRenewer = True, nokey=nokey)
            myproxytimeleft = myproxy.getMyProxyTimeLeft(serverRenewer=True, nokey=nokey)

            if myproxytimeleft > 0:
                self.logger.debug("My-proxy delegated.")
            else:
                raise ProxyCreationException("Problems delegating My-proxy.")
<|MERGE_RESOLUTION|>--- conflicted
+++ resolved
@@ -41,11 +41,8 @@
         """
         ## TODO add the change to have user-cert/key defined in the config.
         userproxy = Proxy( self.defaultDelegation )
-<<<<<<< HEAD
         self.userproxy = userproxy
-=======
         userproxy.userDN = userproxy.getSubject()
->>>>>>> dfe48e64
 
         proxytimeleft = 0
         self.logger.debug("Getting proxy life time left")
